--- conflicted
+++ resolved
@@ -229,10 +229,6 @@
     });
 
     this.bindGroupManager.createGroup({
-<<<<<<< HEAD
-      name: "oit-composite",
-      layoutName: "oit-composite",
-=======
       name: "grid",
       layoutName: "grid",
       entries: [
@@ -243,7 +239,6 @@
     this.bindGroupManager.createGroup({
       name: "composite",
       layoutName: "composite",
->>>>>>> 7aef36d9
       entries: [
         {
           binding: 0, resource: this.device.createSampler({
@@ -700,31 +695,10 @@
     const cameraPositionBuffer = new Float32Array(4);
     cameraPositionBuffer.set(this.camera.position);
 
-<<<<<<< HEAD
-      const oitPass = commandEncoder.beginRenderPass(this.transparentPassDescriptor);
-      oitPass.setPipeline(this.pipelineManager.get<GPURenderPipeline>("oit-points-transparent"));
-      oitPass.setBindGroup(0, this.bindGroupManager.getGroup("render"));
-      oitPass.setBindGroup(1, this.bindGroupManager.getGroup("points"));
-      oitPass.setVertexBuffer(0, this.bufferManager.get("points"));
-      oitPass.setVertexBuffer(1, this.bufferManager.get("colors"));
-      oitPass.setVertexBuffer(2, this.bufferManager.get("classification"));
-      const pointsToDraw = this.bufferManager.get("points").size / 16;
-      oitPass.draw(pointsToDraw, 1);
-      oitPass.end();
-
-      // Composite pass (writes to swapchain)
-      const compositePass = commandEncoder.beginRenderPass(this.compositePassDescriptor);
-      compositePass.setPipeline(this.pipelineManager.get("oit-composite")); // full-screen triangle
-      compositePass.setBindGroup(0, this.bindGroupManager.getGroup("oit-composite")); // uses accum + reveal as input
-      compositePass.draw(6);
-      compositePass.end();
-    }
-=======
     this.bufferManager.write("grid_uniforms", vpMatrixBuffer, 0);
     this.bufferManager.write("grid_uniforms", cameraPositionBuffer, 64);
 
     this.gridPassDescriptor.colorAttachments[0].view = swapchainView;
->>>>>>> 7aef36d9
 
     const gridPass: GPURenderPassEncoder = commandEncoder.beginRenderPass(this.gridPassDescriptor);
     gridPass.setPipeline(this.pipelineManager.get<GPURenderPipeline>("render-grid"));
